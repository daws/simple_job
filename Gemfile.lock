PATH
  remote: .
  specs:
<<<<<<< HEAD
    simple_job (0.13.0)
=======
    simple_job (0.14.0)
>>>>>>> e9681bbc
      activemodel (>= 3.0, < 5)
      activesupport (>= 3.0, < 5)
      aws-sdk-v1 (~> 1.2)

GEM
  remote: https://rubygems.org/
  specs:
    activemodel (4.2.1)
      activesupport (= 4.2.1)
      builder (~> 3.1)
    activesupport (4.2.1)
      i18n (~> 0.7)
      json (~> 1.7, >= 1.7.7)
      minitest (~> 5.1)
      thread_safe (~> 0.3, >= 0.3.4)
      tzinfo (~> 1.1)
    aws-sdk-v1 (1.66.0)
      json (~> 1.4)
      nokogiri (>= 1.4.4)
    builder (3.2.2)
    byebug (9.0.5)
    diff-lcs (1.2.5)
    docile (1.1.5)
    i18n (0.7.0)
    json (1.8.2)
    mini_portile2 (2.1.0)
    minitest (5.6.1)
    nokogiri (1.6.8.1)
      mini_portile2 (~> 2.1.0)
    rake (10.4.2)
    rspec (3.4.0)
      rspec-core (~> 3.4.0)
      rspec-expectations (~> 3.4.0)
      rspec-mocks (~> 3.4.0)
    rspec-core (3.4.4)
      rspec-support (~> 3.4.0)
    rspec-expectations (3.4.0)
      diff-lcs (>= 1.2.0, < 2.0)
      rspec-support (~> 3.4.0)
    rspec-mocks (3.4.1)
      diff-lcs (>= 1.2.0, < 2.0)
      rspec-support (~> 3.4.0)
    rspec-support (3.4.1)
    simple_gem (1.1.0)
      activesupport (>= 3.0)
      rake (>= 0.8.7)
    simplecov (0.11.2)
      docile (~> 1.1.0)
      json (~> 1.8)
      simplecov-html (~> 0.10.0)
    simplecov-html (0.10.0)
    thread_safe (0.3.5)
    tzinfo (1.2.2)
      thread_safe (~> 0.1)

PLATFORMS
  ruby

DEPENDENCIES
  byebug
  rspec (~> 3.4)
  simple_gem
  simple_job!
  simplecov

BUNDLED WITH
   1.13.6<|MERGE_RESOLUTION|>--- conflicted
+++ resolved
@@ -1,11 +1,7 @@
 PATH
   remote: .
   specs:
-<<<<<<< HEAD
-    simple_job (0.13.0)
-=======
     simple_job (0.14.0)
->>>>>>> e9681bbc
       activemodel (>= 3.0, < 5)
       activesupport (>= 3.0, < 5)
       aws-sdk-v1 (~> 1.2)
